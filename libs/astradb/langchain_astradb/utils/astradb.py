from __future__ import annotations

import asyncio
import inspect
import json
import warnings
from asyncio import InvalidStateError, Task
from enum import Enum
from typing import Any, Awaitable, Dict, List, Optional, Union

import langchain_core
<<<<<<< HEAD
from astrapy.api import APIRequestError
from astrapy.db import AstraDB, AsyncAstraDB
=======
from astrapy.db import AstraDB, AstraDBCollection, AsyncAstraDB, AsyncAstraDBCollection
>>>>>>> b809e048


class SetupMode(Enum):
    SYNC = 1
    ASYNC = 2
    OFF = 3


class _AstraDBEnvironment:
    def __init__(
        self,
        token: Optional[str] = None,
        api_endpoint: Optional[str] = None,
        astra_db_client: Optional[AstraDB] = None,
        async_astra_db_client: Optional[AsyncAstraDB] = None,
        namespace: Optional[str] = None,
    ) -> None:
        self.token = token
        self.api_endpoint = api_endpoint
        astra_db = astra_db_client
        async_astra_db = async_astra_db_client
        self.namespace = namespace

        # Conflicting-arg checks:
        if astra_db_client is not None or async_astra_db_client is not None:
            if token is not None or api_endpoint is not None:
                raise ValueError(
                    "You cannot pass 'astra_db_client' or 'async_astra_db_client' to "
                    "AstraDBEnvironment if passing 'token' and 'api_endpoint'."
                )

        if token and api_endpoint:
            astra_db = AstraDB(
                token=token,
                api_endpoint=api_endpoint,
                namespace=self.namespace,
            )
            async_astra_db = AsyncAstraDB(
                token=token,
                api_endpoint=api_endpoint,
                namespace=self.namespace,
            )

        if astra_db:
            self.astra_db = astra_db.copy()
            if async_astra_db:
                self.async_astra_db = async_astra_db.copy()
            else:
                self.async_astra_db = self.astra_db.to_async()
        elif async_astra_db:
            self.async_astra_db = async_astra_db.copy()
            self.astra_db = self.async_astra_db.to_sync()
        else:
            raise ValueError(
                "Must provide 'astra_db_client' or 'async_astra_db_client' or "
                "'token' and 'api_endpoint'"
            )

        self.astra_db.set_caller(
            caller_name="langchain",
            caller_version=getattr(langchain_core, "__version__", None),
        )
        self.async_astra_db.set_caller(
            caller_name="langchain",
            caller_version=getattr(langchain_core, "__version__", None),
        )


class _AstraDBCollectionEnvironment(_AstraDBEnvironment):
    def __init__(
        self,
        collection_name: str,
        token: Optional[str] = None,
        api_endpoint: Optional[str] = None,
        astra_db_client: Optional[AstraDB] = None,
        async_astra_db_client: Optional[AsyncAstraDB] = None,
        namespace: Optional[str] = None,
        setup_mode: SetupMode = SetupMode.SYNC,
        pre_delete_collection: bool = False,
        embedding_dimension: Union[int, Awaitable[int], None] = None,
        metric: Optional[str] = None,
        requested_indexing_policy: Optional[Dict[str, Any]] = None,
        default_indexing_policy: Optional[Dict[str, Any]] = None,
    ) -> None:
        super().__init__(
            token, api_endpoint, astra_db_client, async_astra_db_client, namespace
        )
        self.collection_name = collection_name
        self.collection = AstraDBCollection(
            collection_name=collection_name,
            astra_db=self.astra_db,
        )

        self.async_collection = AsyncAstraDBCollection(
            collection_name=collection_name,
            astra_db=self.async_astra_db,
        )

        if requested_indexing_policy is not None:
            _options = {"indexing": requested_indexing_policy}
        else:
            _options = None

        self.async_setup_db_task: Optional[Task] = None
        if setup_mode == SetupMode.ASYNC:
            async_astra_db = self.async_astra_db

            async def _setup_db() -> None:
                if pre_delete_collection:
                    await async_astra_db.delete_collection(collection_name)
                if inspect.isawaitable(embedding_dimension):
                    dimension = await embedding_dimension
                else:
                    dimension = embedding_dimension

                try:
                    await async_astra_db.create_collection(
                        collection_name,
                        dimension=dimension,
                        metric=metric,
                        options=_options,
                    )
                except (APIRequestError, ValueError):
                    # possibly the collection is preexisting and may have legacy,
                    # or custom, indexing settings: verify
                    get_coll_response = await async_astra_db.get_collections(
                        options={"explain": True}
                    )
                    collections = (get_coll_response["status"] or {}).get(
                        "collections"
                    ) or []
                    if not self._validate_indexing_policy(
                        detected_collections=collections,
                        collection_name=self.collection_name,
                        requested_indexing_policy=requested_indexing_policy,
                        default_indexing_policy=default_indexing_policy,
                    ):
                        # other reasons for the exception
                        raise

            self.async_setup_db_task = asyncio.create_task(_setup_db())
        elif setup_mode == SetupMode.SYNC:
            if pre_delete_collection:
                self.astra_db.delete_collection(collection_name)
            if inspect.isawaitable(embedding_dimension):
                raise ValueError(
                    "Cannot use an awaitable embedding_dimension with async_setup "
                    "set to False"
                )
            else:
                try:
                    self.astra_db.create_collection(
                        collection_name,
                        dimension=embedding_dimension,  # type: ignore[arg-type]
                        metric=metric,
                        options=_options,
                    )
                except (APIRequestError, ValueError):
                    # possibly the collection is preexisting and may have legacy,
                    # or custom, indexing settings: verify
                    get_coll_response = self.astra_db.get_collections(  # type: ignore[union-attr]
                        options={"explain": True}
                    )
                    collections = (get_coll_response["status"] or {}).get(
                        "collections"
                    ) or []
                    if not self._validate_indexing_policy(
                        detected_collections=collections,
                        collection_name=self.collection_name,
                        requested_indexing_policy=requested_indexing_policy,
                        default_indexing_policy=default_indexing_policy,
                    ):
                        # other reasons for the exception
                        raise

    @staticmethod
    def _validate_indexing_policy(
        detected_collections: List[Dict[str, Any]],
        collection_name: str,
        requested_indexing_policy: Optional[Dict[str, Any]],
        default_indexing_policy: Optional[Dict[str, Any]],
    ) -> bool:
        """
        This is a validation helper, to be called when the collection-creation
        call has failed.

        Args:
            detected_collection (List[Dict[str, Any]]):
                the list of collection items returned by astrapy
            collection_name (str): the name of the collection whose attempted
                creation failed
            requested_indexing_policy: the 'indexing' part of the collection
                options, e.g. `{"deny": ["field1", "field2"]}`.
                Leave to its default of None if no options required.
            default_indexing_policy: an optional 'default value' for the
                above, used to issue just a gentle warning in the special
                case that no policy is detected on a preexisting collection
                on DB and the default is requested. This is to enable
                a warning-only transition to new code using indexing without
                disrupting usage of a legacy collection, i.e. one created
                before adopting the usage of indexing policies altogether.
                You cannot pass this one without requested_indexing_policy.

        This function may raise an error (indexing mismatches), issue a warning
        (about legacy collections), or do nothing.
        In any case, when the function returns, it returns either
            - True: the exception was handled here as part of the indexing
              management
            - False: the exception is unrelated to indexing and the caller
              has to reraise it.
        """
        if requested_indexing_policy is None and default_indexing_policy is not None:
            raise ValueError(
                "Cannot specify a default indexing policy "
                "when no indexing policy is requested for this collection "
                "(requested_indexing_policy is None, "
                "default_indexing_policy is not None)."
            )

        preexisting = [
            collection
            for collection in detected_collections
            if collection["name"] == collection_name
        ]
        if preexisting:
            pre_collection = preexisting[0]
            # if it has no "indexing", it is a legacy collection
            pre_col_options = pre_collection.get("options") or {}
            if "indexing" not in pre_col_options:
                # legacy collection on DB
                if requested_indexing_policy == default_indexing_policy:
                    warnings.warn(
                        (
                            f"Astra DB collection '{collection_name}' is "
                            "detected as having indexing turned on for all "
                            "fields (either created manually or by older "
                            "versions of this plugin). This implies stricter "
                            "limitations on the amount of text each string in a "
                            "document can store. Consider reindexing anew on a "
                            "fresh collection to be able to store longer texts."
                        ),
                        UserWarning,
                        stacklevel=2,
                    )
                else:
                    raise ValueError(
                        f"Astra DB collection '{collection_name}' is "
                        "detected as having indexing turned on for all "
                        "fields (either created manually or by older "
                        "versions of this plugin). This is incompatible with "
                        "the requested indexing policy for this object. "
                        "Consider reindexing anew on a fresh "
                        "collection with the requested indexing "
                        "policy, or alternatively leave the indexing "
                        "settings for this object to their defaults "
                        "to keep using this collection."
                    )
            elif pre_col_options["indexing"] != requested_indexing_policy:
                # collection on DB has indexing settings, but different
                options_json = json.dumps(pre_col_options["indexing"])
                if pre_col_options["indexing"] == default_indexing_policy:
                    default_desc = " (default setting)"
                else:
                    default_desc = ""
                raise ValueError(
                    f"Astra DB collection '{collection_name}' is "
                    "detected as having the following indexing policy: "
                    f"{options_json}{default_desc}. This is incompatible "
                    "with the requested indexing policy for this object. "
                    "Consider reindexing anew on a fresh "
                    "collection with the requested indexing "
                    "policy, or alternatively align the requested "
                    "indexing settings to the collection to keep using it."
                )
            else:
                # the discrepancies have to do with options other than indexing
                return False
            # the original exception, related to indexing, was handled here
            return True
        else:
            # foreign-origin for the original exception
            return False

    def ensure_db_setup(self) -> None:
        if self.async_setup_db_task:
            try:
                self.async_setup_db_task.result()
            except InvalidStateError:
                raise ValueError(
                    "Asynchronous setup of the DB not finished. "
                    "NB: AstraDB components sync methods shouldn't be called from the "
                    "event loop. Consider using their async equivalents."
                )

    async def aensure_db_setup(self) -> None:
        if self.async_setup_db_task:
            await self.async_setup_db_task<|MERGE_RESOLUTION|>--- conflicted
+++ resolved
@@ -9,12 +9,8 @@
 from typing import Any, Awaitable, Dict, List, Optional, Union
 
 import langchain_core
-<<<<<<< HEAD
 from astrapy.api import APIRequestError
-from astrapy.db import AstraDB, AsyncAstraDB
-=======
 from astrapy.db import AstraDB, AstraDBCollection, AsyncAstraDB, AsyncAstraDBCollection
->>>>>>> b809e048
 
 
 class SetupMode(Enum):
