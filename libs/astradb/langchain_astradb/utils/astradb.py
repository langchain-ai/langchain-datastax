--- conflicted
+++ resolved
@@ -188,7 +188,7 @@
             if len(_api_endpoints) != 1:
                 msg = (
                     "Conflicting API endpoints found in the sync and async "
-                    "AstraDB constructor parameters. Please check the endpoints "
+                    "AstraDB constructor parameters. Please check the tokens "
                     "and ensure they match."
                 )
                 raise ValueError(msg)
@@ -232,15 +232,8 @@
             self.api_endpoint = _api_endpoint
             self.keyspace = _keyspace
 
-<<<<<<< HEAD
-        # init parameters are normalized to self.{token, api_endpoint, namespace}.
-        # Proceed. Namespace and token can be None (resp. on Astra DB and non-Astra)
-=======
-        self.environment = environment
-
         # init parameters are normalized to self.{token, api_endpoint, keyspace}.
         # Proceed. Keyspace and token can be None (resp. on Astra DB and non-Astra)
->>>>>>> a64adcde
         if self.api_endpoint is None:
             msg = (
                 "API endpoint for Data API not provided. "
