"""Astra DB graph vector store integration."""

from __future__ import annotations

import secrets
from dataclasses import dataclass
from typing import (
    TYPE_CHECKING,
    Any,
    Iterable,
    Sequence,
)

from langchain_community.graph_vectorstores.base import (
    GraphVectorStore,
    Node,
)
from langchain_core.documents import Document
from typing_extensions import override

from langchain_astradb.utils.astradb import COMPONENT_NAME_GRAPHVECTORSTORE
from langchain_astradb.utils.mmr_traversal import MmrHelper
from langchain_astradb.vectorstores import AstraDBVectorStore

if TYPE_CHECKING:
    from astrapy.authentication import TokenProvider
    from astrapy.db import AstraDB as AstraDBClient
    from astrapy.db import AsyncAstraDB as AsyncAstraDBClient
    from langchain_core.embeddings import Embeddings

    from langchain_astradb.utils.astradb import SetupMode

DEFAULT_INDEXING_OPTIONS = {"allow": ["metadata"]}


@dataclass
class _Edge:
    target_content_id: str
    target_text_embedding: list[float]
    target_link_to_tags: set[str]
    target_doc: Document


# NOTE: Conversion to string is necessary
# because AstraDB doesn't support matching on arrays of tuples
def _tag_to_str(kind: str, tag: str) -> str:
    return f"{kind}:{tag}"


class AstraDBGraphVectorStore(GraphVectorStore):
    def __init__(
        self,
        *,
        embedding: Embeddings,
        collection_name: str,
        link_to_metadata_key: str = "links_to",
        link_from_metadata_key: str = "links_from",
        token: str | TokenProvider | None = None,
        api_endpoint: str | None = None,
        environment: str | None = None,
        astra_db_client: AstraDBClient | None = None,
        async_astra_db_client: AsyncAstraDBClient | None = None,
        namespace: str | None = None,
        metric: str | None = None,
        batch_size: int | None = None,
        bulk_insert_batch_concurrency: int | None = None,
        bulk_insert_overwrite_concurrency: int | None = None,
        bulk_delete_concurrency: int | None = None,
        setup_mode: SetupMode | None = None,
        pre_delete_collection: bool = False,
        metadata_indexing_include: Iterable[str] | None = None,
        metadata_indexing_exclude: Iterable[str] | None = None,
        collection_indexing_policy: dict[str, Any] | None = None,
        content_field: str | None = None,
        ignore_invalid_documents: bool = False,
        autodetect_collection: bool = False,
    ):
        """Graph Vector Store backed by AstraDB.

        Args:
            embedding: the embeddings function.
            collection_name: name of the Astra DB collection to create/use.
            link_to_metadata_key: document metadata key where the outgoing links are
                stored.
            link_from_metadata_key: document metadata key where the incoming links are
                stored.
            token: API token for Astra DB usage, either in the form of a string
                or a subclass of ``astrapy.authentication.TokenProvider``.
                If not provided, the environment variable
                ASTRA_DB_APPLICATION_TOKEN is inspected.
            api_endpoint: full URL to the API endpoint, such as
                ``https://<DB-ID>-us-east1.apps.astra.datastax.com``. If not provided,
                the environment variable ASTRA_DB_API_ENDPOINT is inspected.
            environment: a string specifying the environment of the target Data API.
                If omitted, defaults to "prod" (Astra DB production).
                Other values are in ``astrapy.constants.Environment`` enum class.
            astra_db_client:
                *DEPRECATED starting from version 0.3.5.*
                *Please use 'token', 'api_endpoint' and optionally 'environment'.*
                you can pass an already-created 'astrapy.db.AstraDB' instance
                (alternatively to 'token', 'api_endpoint' and 'environment').
            async_astra_db_client:
                *DEPRECATED starting from version 0.3.5.*
                *Please use 'token', 'api_endpoint' and optionally 'environment'.*
                you can pass an already-created 'astrapy.db.AsyncAstraDB' instance
                (alternatively to 'token', 'api_endpoint' and 'environment').
            namespace: namespace (aka keyspace) where the collection is created.
                If not provided, the environment variable ASTRA_DB_KEYSPACE is
                inspected. Defaults to the database's "default namespace".
            metric: similarity function to use out of those available in Astra DB.
                If left out, it will use Astra DB API's defaults (i.e. "cosine" - but,
                for performance reasons, "dot_product" is suggested if embeddings are
                normalized to one).
            batch_size: Size of document chunks for each individual insertion
                API request. If not provided, astrapy defaults are applied.
            bulk_insert_batch_concurrency: Number of threads or coroutines to insert
                batches concurrently.
            bulk_insert_overwrite_concurrency: Number of threads or coroutines in a
                batch to insert pre-existing entries.
            bulk_delete_concurrency: Number of threads or coroutines for
                multiple-entry deletes.
            setup_mode: mode used to create the collection (SYNC, ASYNC or OFF).
            pre_delete_collection: whether to delete the collection before creating it.
                If False and the collection already exists, the collection will be used
                as is.
            metadata_indexing_include: an allowlist of the specific metadata subfields
                that should be indexed for later filtering in searches.
            metadata_indexing_exclude: a denylist of the specific metadata subfields
                that should not be indexed for later filtering in searches.
            collection_indexing_policy: a full "indexing" specification for
                what fields should be indexed for later filtering in searches.
                This dict must conform to to the API specifications
                (see https://docs.datastax.com/en/astra-db-serverless/api-reference/collections.html#the-indexing-option)
            content_field: name of the field containing the textual content
                in the documents when saved on Astra DB. Defaults to "content".
                The special value "*" can be passed only if autodetect_collection=True.
                In this case, the actual name of the key for the textual content is
                guessed by inspection of a few documents from the collection, under the
                assumption that the longer strings are the most likely candidates.
                Please understand the limitations of this method and get some
                understanding of your data before passing ``"*"`` for this parameter.
            ignore_invalid_documents: if False (default), exceptions are raised
                when a document is found on the Astra DB collection that does
                not have the expected shape. If set to True, such results
                from the database are ignored and a warning is issued. Note
                that in this case a similarity search may end up returning fewer
                results than the required ``k``.
            autodetect_collection: if True, turns on autodetect behavior.
                The store will look for an existing collection of the provided name
                and infer the store settings from it. Default is False.
                In autodetect mode, ``content_field`` can be given as ``"*"``, meaning
                that an attempt will be made to determine it by inspection.
                In autodetect mode, the store switches
                automatically between "nested" and "flat" representations of documents
                on DB (i.e. having the metadata key-value pairs grouped in a
                ``metadata`` field or spread at the documents' top-level). The former
                scheme is the native mode of the AstraDBVectorStore; the store resorts
                to the latter in case of vector collections populated with external
                means (such as a third-party data import tool) before applying
                an AstraDBVectorStore to them.
                Note that the following parameters cannot be used if this is True:
                ``metric``, ``setup_mode``, ``metadata_indexing_include``,
                ``metadata_indexing_exclude``, ``collection_indexing_policy``.
        """
        self.link_to_metadata_key = link_to_metadata_key
        self.link_from_metadata_key = link_from_metadata_key
        self.embedding = embedding

        self.vectorstore = AstraDBVectorStore(
            collection_name=collection_name,
            embedding=embedding,
            token=token,
            api_endpoint=api_endpoint,
            environment=environment,
            astra_db_client=astra_db_client,
            async_astra_db_client=async_astra_db_client,
            namespace=namespace,
            metric=metric,
            batch_size=batch_size,
            bulk_insert_batch_concurrency=bulk_insert_batch_concurrency,
            bulk_insert_overwrite_concurrency=bulk_insert_overwrite_concurrency,
            bulk_delete_concurrency=bulk_delete_concurrency,
            setup_mode=setup_mode,
            pre_delete_collection=pre_delete_collection,
            metadata_indexing_include=metadata_indexing_include,
            metadata_indexing_exclude=metadata_indexing_exclude,
            collection_indexing_policy=collection_indexing_policy,
<<<<<<< HEAD
            component_name=COMPONENT_NAME_GRAPHVECTORSTORE,
            **kwargs,
=======
            content_field=content_field,
            ignore_invalid_documents=ignore_invalid_documents,
            autodetect_collection=autodetect_collection,
>>>>>>> 46928345
        )

        self.astra_env = self.vectorstore.astra_env

    @property
    @override
    def embeddings(self) -> Embeddings | None:
        return self.embedding

    @override
    def add_nodes(
        self,
        nodes: Iterable[Node],
        **kwargs: Any,
    ) -> Iterable[str]:
        docs = []
        ids = []
        for node in nodes:
            node_id = secrets.token_hex(8) if not node.id else node.id

            link_to_tags = set()  # link to these tags
            link_from_tags = set()  # link from these tags

            for tag in node.links:
                if tag.direction in {"in", "bidir"}:
                    # An incoming link should be linked *from* nodes with the given
                    # tag.
                    link_from_tags.add(_tag_to_str(tag.kind, tag.tag))
                if tag.direction in {"out", "bidir"}:
                    link_to_tags.add(_tag_to_str(tag.kind, tag.tag))

            metadata = node.metadata
            metadata[self.link_to_metadata_key] = list(link_to_tags)
            metadata[self.link_from_metadata_key] = list(link_from_tags)

            doc = Document(
                page_content=node.text,
                metadata=metadata,
                id=node_id,
            )
            docs.append(doc)
            ids.append(node_id)

        return self.vectorstore.add_documents(docs, ids=ids)

    @classmethod
    @override
    def from_texts(
        cls: type[AstraDBGraphVectorStore],
        texts: Iterable[str],
        embedding: Embeddings,
        metadatas: list[dict] | None = None,
        ids: Iterable[str] | None = None,
        **kwargs: Any,
    ) -> AstraDBGraphVectorStore:
        store = cls(embedding=embedding, **kwargs)
        store.add_texts(texts, metadatas, ids=ids)
        return store

    @classmethod
    @override
    def from_documents(
        cls: type[AstraDBGraphVectorStore],
        documents: Iterable[Document],
        embedding: Embeddings,
        **kwargs: Any,
    ) -> AstraDBGraphVectorStore:
        store = cls(embedding=embedding, **kwargs)
        store.add_documents(documents)
        return store

    @override
    def similarity_search(
        self,
        query: str,
        k: int = 4,
        metadata_filter: dict[str, Any] | None = None,
        **kwargs: Any,
    ) -> list[Document]:
        return self.vectorstore.similarity_search(query, k, metadata_filter, **kwargs)

    @override
    def similarity_search_by_vector(
        self,
        embedding: list[float],
        k: int = 4,
        metadata_filter: dict[str, Any] | None = None,
        **kwargs: Any,
    ) -> list[Document]:
        return self.vectorstore.similarity_search_by_vector(
            embedding, k, metadata_filter, **kwargs
        )

    @override
    def traversal_search(  # noqa: C901
        self,
        query: str,
        *,
        k: int = 4,
        depth: int = 1,
        adjacent_k: int = 10,
        metadata_filter: dict[str, Any] | None = None,
        **kwargs: Any,
    ) -> Iterable[Document]:
        # Map from visited ID to depth
        visited_ids: dict[str, int] = {}
        visited_docs: list[Document] = []

        # Map from visited tag `(kind, tag)` to depth. Allows skipping queries
        # for tags that we've already traversed.
        visited_tags: dict[str, int] = {}

        def visit_documents(d: int, docs: Iterable[Any]) -> None:
            nonlocal visited_ids, visited_docs, visited_tags

            # Visit documents at the given depth.
            # Each document has `id`, `link_from_tags` and `link_to_tags`.

            # Iterate over documents, tracking the *new* outgoing kind tags for this
            # depth. This is tags that are either new, or newly discovered at a
            # lower depth.
            outgoing_tags = set()
            for doc in docs:
                # Add visited ID. If it is closer it is a new document at this depth:
                if d <= visited_ids.get(doc.id, depth):
                    visited_ids[doc.id] = d
                    visited_docs.append(doc)

                    # If we can continue traversing from this document,
                    if d < depth and doc.metadata[self.link_to_metadata_key]:
                        # Record any new (or newly discovered at a lower depth)
                        # tags to the set to traverse.
                        for tag in doc.metadata[self.link_to_metadata_key]:
                            if d <= visited_tags.get(tag, depth):
                                # Record that we'll query this tag at the
                                # given depth, so we don't fetch it again
                                # (unless we find it at an earlier depth)
                                visited_tags[tag] = d
                                outgoing_tags.add(tag)

            if outgoing_tags:
                # If there are new tags to visit at the next depth, query for the
                # doc IDs.
                for tag in outgoing_tags:
                    m_filter = (metadata_filter or {}).copy()
                    m_filter[self.link_from_metadata_key] = tag

                    rows = self.vectorstore.similarity_search(
                        query=query, k=adjacent_k, filter=m_filter, **kwargs
                    )
                    visit_targets(d, rows)

        def visit_targets(d: int, targets: Sequence[Document]) -> None:
            nonlocal visited_ids

            new_docs_at_next_depth = {}
            for target in targets:
                if target.id is None:
                    continue
                if d < visited_ids.get(target.id, depth):
                    new_docs_at_next_depth[target.id] = target

            if new_docs_at_next_depth:
                visit_documents(d + 1, new_docs_at_next_depth.values())

        docs = self.vectorstore.similarity_search(
            query=query,
            k=k,
            filter=metadata_filter,
            **kwargs,
        )
        visit_documents(0, docs)

        return visited_docs

    def filter_to_query(self, filter_dict: dict[str, Any] | None) -> dict[str, Any]:
        """Prepare a query for use on DB based on metadata filter.

        Encode an "abstract" filter clause on metadata into a query filter
        condition aware of the collection schema choice.

        Args:
            filter_dict: a metadata condition in the form {"field": "value"}
                or related.

        Returns:
            the corresponding mapping ready for use in queries,
            aware of the details of the schema used to encode the document on DB.
        """
        return self.vectorstore.filter_to_query(filter_dict)

    def _get_outgoing_tags(
        self,
        source_ids: Iterable[str],
    ) -> set[str]:
        """Return the set of outgoing tags for the given source ID(s).

        Args:
            source_ids: The IDs of the source nodes to retrieve outgoing tags for.
        """
        tags = set()

        for source_id in source_ids:
            hits = list(
                self.astra_env.collection.find(
                    filter=self.vectorstore.document_codec.encode_id(source_id),
                    # NOTE: Really, only the link-to metadata value is needed here
                    projection=self.vectorstore.document_codec.base_projection,
                )
            )

            for hit in hits:
                doc = self.vectorstore.document_codec.decode(hit)
                if doc is None:
                    continue
                metadata = doc.metadata or {}
                tags.update(metadata.get(self.link_to_metadata_key, []))

        return tags

    @override
    def mmr_traversal_search(  # noqa: C901
        self,
        query: str,
        *,
        initial_roots: Sequence[str] = (),
        k: int = 4,
        depth: int = 2,
        fetch_k: int = 100,
        adjacent_k: int = 10,
        lambda_mult: float = 0.5,
        score_threshold: float = float("-inf"),
        metadata_filter: dict[str, Any] | None = None,
        **kwargs: Any,
    ) -> Iterable[Document]:
        query_embedding = self.embedding.embed_query(query)
        helper = MmrHelper(
            k=k,
            query_embedding=query_embedding,
            lambda_mult=lambda_mult,
            score_threshold=score_threshold,
        )

        # For each unselected node, stores the outgoing tags.
        outgoing_tags: dict[str, set[str]] = {}

        visited_tags: set[str] = set()

        def get_adjacent(tags: set[str]) -> Iterable[_Edge]:
            targets: dict[str, _Edge] = {}

            # TODO: Would be better parallelized
            for tag in tags:
                m_filter = (metadata_filter or {}).copy()
                m_filter[self.link_from_metadata_key] = tag
                metadata_parameter = self.filter_to_query(m_filter)

                hits = list(
                    self.astra_env.collection.find(
                        filter=metadata_parameter,
                        projection=self.vectorstore.document_codec.full_projection,
                        limit=adjacent_k,
                        include_similarity=True,
                        include_sort_vector=True,
                        sort=self.vectorstore.document_codec.encode_vector_sort(
                            query_embedding
                        ),
                    )
                )

                for hit in hits:
                    doc = self.vectorstore.document_codec.decode(hit)
                    if doc is None or doc.id is None:
                        continue

                    vector = self.vectorstore.document_codec.decode_vector(hit)
                    if vector is None:
                        continue

                    if doc.id not in targets:
                        targets[doc.id] = _Edge(
                            target_content_id=doc.id,
                            target_text_embedding=vector,
                            target_link_to_tags=set(
                                hit.get(self.link_to_metadata_key, [])
                            ),
                            target_doc=doc,
                        )

            # TODO: Consider a combined limit based on the similarity and/or
            # predicated MMR score?
            return targets.values()

        def fetch_neighborhood(neighborhood: Sequence[str]) -> None:
            # Put the neighborhood into the outgoing tags, to avoid adding it
            # to the candidate set in the future.
            outgoing_tags.update({content_id: set() for content_id in neighborhood})

            # Initialize the visited_tags with the set of outgoing from the
            # neighborhood. This prevents re-visiting them.
            visited_tags = self._get_outgoing_tags(neighborhood)

            # Call `self._get_adjacent` to fetch the candidates.
            adjacents = get_adjacent(visited_tags)

            new_candidates = {}
            for adjacent in adjacents:
                if adjacent.target_content_id not in outgoing_tags:
                    outgoing_tags[adjacent.target_content_id] = (
                        adjacent.target_link_to_tags
                    )

                    new_candidates[adjacent.target_content_id] = (
                        adjacent.target_doc,
                        adjacent.target_text_embedding,
                    )
            helper.add_candidates(new_candidates)

        def fetch_initial_candidates() -> None:
            metadata_parameter = self.filter_to_query(metadata_filter).copy()
            hits = list(
                self.astra_env.collection.find(
                    filter=metadata_parameter,
                    projection=self.vectorstore.document_codec.full_projection,
                    limit=fetch_k,
                    include_similarity=True,
                    include_sort_vector=True,
                    sort=self.vectorstore.document_codec.encode_vector_sort(
                        query_embedding
                    ),
                )
            )

            candidates = {}
            for hit in hits:
                doc = self.vectorstore.document_codec.decode(hit)
                if doc is None or doc.id is None:
                    continue

                vector = self.vectorstore.document_codec.decode_vector(hit)
                if vector is None:
                    continue

                candidates[doc.id] = (doc, vector)
                tags = set(doc.metadata.get(self.link_to_metadata_key, []))
                outgoing_tags[doc.id] = tags

            helper.add_candidates(candidates)

        if initial_roots:
            fetch_neighborhood(initial_roots)
        if fetch_k > 0:
            fetch_initial_candidates()

        # Tracks the depth of each candidate.
        depths = dict.fromkeys(helper.candidate_ids(), 0)

        # Select the best item, K times.
        for _ in range(k):
            selected_id = helper.pop_best()

            if selected_id is None:
                break

            next_depth = depths[selected_id] + 1
            if next_depth < depth:
                # If the next nodes would not exceed the depth limit, find the
                # adjacent nodes.
                #
                # TODO: For a big performance win, we should track which tags we've
                # already incorporated. We don't need to issue adjacent queries for
                # those.

                # Find the tags linked to from the selected ID.
                link_to_tags = outgoing_tags.pop(selected_id)

                # Don't re-visit already visited tags.
                link_to_tags.difference_update(visited_tags)

                # Find the nodes with incoming links from those tags.
                adjacents = get_adjacent(link_to_tags)

                # Record the link_to_tags as visited.
                visited_tags.update(link_to_tags)

                new_candidates = {}
                for adjacent in adjacents:
                    if adjacent.target_content_id not in outgoing_tags:
                        outgoing_tags[adjacent.target_content_id] = (
                            adjacent.target_link_to_tags
                        )
                        new_candidates[adjacent.target_content_id] = (
                            adjacent.target_doc,
                            adjacent.target_text_embedding,
                        )
                        if next_depth < depths.get(
                            adjacent.target_content_id, depth + 1
                        ):
                            # If this is a new shortest depth, or there was no
                            # previous depth, update the depths. This ensures that
                            # when we discover a node we will have the shortest
                            # depth available.
                            #
                            # NOTE: No effort is made to traverse from nodes that
                            # were previously selected if they become reachable via
                            # a shorter path via nodes selected later. This is
                            # currently "intended", but may be worth experimenting
                            # with.
                            depths[adjacent.target_content_id] = next_depth
                helper.add_candidates(new_candidates)

        return [helper.candidate_docs[sid] for sid in helper.selected_ids]<|MERGE_RESOLUTION|>--- conflicted
+++ resolved
@@ -57,10 +57,8 @@
         link_from_metadata_key: str = "links_from",
         token: str | TokenProvider | None = None,
         api_endpoint: str | None = None,
+        namespace: str | None = None,
         environment: str | None = None,
-        astra_db_client: AstraDBClient | None = None,
-        async_astra_db_client: AsyncAstraDBClient | None = None,
-        namespace: str | None = None,
         metric: str | None = None,
         batch_size: int | None = None,
         bulk_insert_batch_concurrency: int | None = None,
@@ -74,6 +72,9 @@
         content_field: str | None = None,
         ignore_invalid_documents: bool = False,
         autodetect_collection: bool = False,
+        ext_callers: list[tuple[str | None, str | None]] | None = None,
+        astra_db_client: AstraDBClient | None = None,
+        async_astra_db_client: AsyncAstraDBClient | None = None,
     ):
         """Graph Vector Store backed by AstraDB.
 
@@ -91,22 +92,12 @@
             api_endpoint: full URL to the API endpoint, such as
                 ``https://<DB-ID>-us-east1.apps.astra.datastax.com``. If not provided,
                 the environment variable ASTRA_DB_API_ENDPOINT is inspected.
+            namespace: namespace (aka keyspace) where the collection is created.
+                If not provided, the environment variable ASTRA_DB_KEYSPACE is
+                inspected. Defaults to the database's "default namespace".
             environment: a string specifying the environment of the target Data API.
                 If omitted, defaults to "prod" (Astra DB production).
                 Other values are in ``astrapy.constants.Environment`` enum class.
-            astra_db_client:
-                *DEPRECATED starting from version 0.3.5.*
-                *Please use 'token', 'api_endpoint' and optionally 'environment'.*
-                you can pass an already-created 'astrapy.db.AstraDB' instance
-                (alternatively to 'token', 'api_endpoint' and 'environment').
-            async_astra_db_client:
-                *DEPRECATED starting from version 0.3.5.*
-                *Please use 'token', 'api_endpoint' and optionally 'environment'.*
-                you can pass an already-created 'astrapy.db.AsyncAstraDB' instance
-                (alternatively to 'token', 'api_endpoint' and 'environment').
-            namespace: namespace (aka keyspace) where the collection is created.
-                If not provided, the environment variable ASTRA_DB_KEYSPACE is
-                inspected. Defaults to the database's "default namespace".
             metric: similarity function to use out of those available in Astra DB.
                 If left out, it will use Astra DB API's defaults (i.e. "cosine" - but,
                 for performance reasons, "dot_product" is suggested if embeddings are
@@ -161,6 +152,20 @@
                 Note that the following parameters cannot be used if this is True:
                 ``metric``, ``setup_mode``, ``metadata_indexing_include``,
                 ``metadata_indexing_exclude``, ``collection_indexing_policy``.
+            ext_callers: one or more caller identities to identify Data API calls
+                in the User-Agent header. This is a list of (name, version) pairs
+                which, if supplied, becomes the leading part of the User-Agent string
+                in all API requests related to this component.
+            astra_db_client:
+                *DEPRECATED starting from version 0.3.5.*
+                *Please use 'token', 'api_endpoint' and optionally 'environment'.*
+                you can pass an already-created 'astrapy.db.AstraDB' instance
+                (alternatively to 'token', 'api_endpoint' and 'environment').
+            async_astra_db_client:
+                *DEPRECATED starting from version 0.3.5.*
+                *Please use 'token', 'api_endpoint' and optionally 'environment'.*
+                you can pass an already-created 'astrapy.db.AsyncAstraDB' instance
+                (alternatively to 'token', 'api_endpoint' and 'environment').
         """
         self.link_to_metadata_key = link_to_metadata_key
         self.link_from_metadata_key = link_from_metadata_key
@@ -171,10 +176,8 @@
             embedding=embedding,
             token=token,
             api_endpoint=api_endpoint,
+            namespace=namespace,
             environment=environment,
-            astra_db_client=astra_db_client,
-            async_astra_db_client=async_astra_db_client,
-            namespace=namespace,
             metric=metric,
             batch_size=batch_size,
             bulk_insert_batch_concurrency=bulk_insert_batch_concurrency,
@@ -185,14 +188,13 @@
             metadata_indexing_include=metadata_indexing_include,
             metadata_indexing_exclude=metadata_indexing_exclude,
             collection_indexing_policy=collection_indexing_policy,
-<<<<<<< HEAD
-            component_name=COMPONENT_NAME_GRAPHVECTORSTORE,
-            **kwargs,
-=======
             content_field=content_field,
             ignore_invalid_documents=ignore_invalid_documents,
             autodetect_collection=autodetect_collection,
->>>>>>> 46928345
+            ext_callers=ext_callers,
+            component_name=COMPONENT_NAME_GRAPHVECTORSTORE,
+            astra_db_client=astra_db_client,
+            async_astra_db_client=async_astra_db_client,
         )
 
         self.astra_env = self.vectorstore.astra_env
