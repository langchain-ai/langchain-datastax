--- conflicted
+++ resolved
@@ -28,11 +28,6 @@
     CollectionRerankOptions,
     VectorServiceOptions,
 )
-<<<<<<< HEAD
-from langchain_core.documents import Document
-=======
-from langchain_community.vectorstores.utils import maximal_marginal_relevance
->>>>>>> f2a82dc5
 from langchain_core.runnables.utils import gather_with_concurrency
 from langchain_core.vectorstores import VectorStore
 from typing_extensions import override
@@ -59,6 +54,14 @@
     _DefaultVectorizeVSDocumentCodec,
     _DefaultVSDocumentCodec,
 )
+
+is_simd_available: bool = False
+try:
+    import simsimd as simd
+
+    is_simd_available = True
+except ImportError:
+    pass
 
 if TYPE_CHECKING:
     from collections.abc import AsyncIterable, Awaitable, Iterable, Sequence
@@ -330,24 +333,23 @@
             f"and Y has shape {y.shape}."
         )
         raise ValueError(msg)
-    try:
-        import simsimd as simd
-
+
+    if is_simd_available:
         x = np.array(x, dtype=np.float32)
         y = np.array(y, dtype=np.float32)
         return 1 - np.array(simd.cdist(x, y, metric="cosine"))
-    except ImportError:
-        logger.debug(
-            "Unable to import simsimd, defaulting to NumPy implementation. If you want "
-            "to use simsimd please install with `pip install simsimd`."
-        )
-        x_norm = np.linalg.norm(x, axis=1)
-        y_norm = np.linalg.norm(y, axis=1)
-        # Ignore divide by zero errors run time warnings as those are handled below.
-        with np.errstate(divide="ignore", invalid="ignore"):
-            similarity: np.ndarray = np.dot(x, y.T) / np.outer(x_norm, y_norm)
-        similarity[np.isnan(similarity) | np.isinf(similarity)] = 0.0
-        return similarity
+
+    logger.debug(
+        "Unable to use simsimd, defaulting to NumPy implementation. If you want "
+        "to use simsimd please install with `pip install simsimd`."
+    )
+    x_norm = np.linalg.norm(x, axis=1)
+    y_norm = np.linalg.norm(y, axis=1)
+    # Ignore divide by zero errors run time warnings as those are handled below.
+    with np.errstate(divide="ignore", invalid="ignore"):
+        similarity: np.ndarray = np.dot(x, y.T) / np.outer(x_norm, y_norm)
+    similarity[np.isnan(similarity) | np.isinf(similarity)] = 0.0
+    return similarity
 
 
 def _maximal_marginal_relevance(
