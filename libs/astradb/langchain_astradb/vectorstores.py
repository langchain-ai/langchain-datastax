--- conflicted
+++ resolved
@@ -12,15 +12,7 @@
     Callable,
     Dict,
     Iterable,
-<<<<<<< HEAD
-    List,
-    Optional,
     Sequence,
-    Set,
-    Tuple,
-    Type,
-=======
->>>>>>> 0607ad72
     TypeVar,
 )
 
@@ -209,35 +201,11 @@
 
     """  # noqa: E501
 
-<<<<<<< HEAD
-    def _filter_to_metadata(
-        self, filter_dict: Optional[Dict[str, Any]]
-    ) -> Dict[str, Any]:
+    def _filter_to_metadata(self, filter_dict: dict[str, Any] | None) -> dict[str, Any]:
         if filter_dict is None:
             return {}
         else:
             return self.document_encoder.encode_filter(filter_dict)
-=======
-    @staticmethod
-    def _filter_to_metadata(filter_dict: dict[str, Any] | None) -> dict[str, Any]:
-        if filter_dict is None:
-            return {}
-
-        metadata_filter = {}
-        for k, v in filter_dict.items():
-            if k and k[0] == "$":
-                if isinstance(v, list):
-                    metadata_filter[k] = [
-                        AstraDBVectorStore._filter_to_metadata(f) for f in v
-                    ]
-                else:
-                    # assume each list item can be fed back to this function
-                    metadata_filter[k] = AstraDBVectorStore._filter_to_metadata(v)  # type: ignore[assignment]
-            else:
-                metadata_filter[f"metadata.{k}"] = v
-
-        return metadata_filter
->>>>>>> 0607ad72
 
     @staticmethod
     def _normalize_metadata_indexing_policy(
@@ -477,13 +445,6 @@
             collection_embedding_api_key=self.collection_embedding_api_key,
         )
 
-<<<<<<< HEAD
-    def _get_embedding_dimension(self) -> int:
-        # this is only to be called when self.embedding is not None
-        if self.embedding_dimension is None:
-            self.embedding_dimension = len(
-                self.embedding.embed_query(text="This is a sample sentence.")  # type: ignore[union-attr]
-=======
     def _get_safe_embedding(self) -> Embeddings:
         if not self.embedding:
             raise ValueError("Missing embedding")
@@ -495,23 +456,15 @@
                 self._get_safe_embedding().embed_query(
                     text="This is a sample sentence."
                 )
->>>>>>> 0607ad72
             )
         return self.embedding_dimension
 
     async def _aget_embedding_dimension(self) -> int:
-<<<<<<< HEAD
-        # this is only to be called when self.embedding is not None
-        if self.embedding_dimension is None:
-            self.embedding_dimension = len(
-                await self.embedding.aembed_query(text="This is a sample sentence.")  # type: ignore[union-attr]
-=======
         if self.embedding_dimension is None:
             self.embedding_dimension = len(
                 await self._get_safe_embedding().aembed_query(
                     text="This is a sample sentence."
                 )
->>>>>>> 0607ad72
             )
         return self.embedding_dimension
 
@@ -667,17 +620,10 @@
     def _get_documents_to_insert(
         self,
         texts: Iterable[str],
-<<<<<<< HEAD
-        embedding_vectors: Sequence[Optional[List[float]]],
-        metadatas: Optional[List[dict]] = None,
-        ids: Optional[List[str]] = None,
-    ) -> List[DocDict]:
-=======
-        embedding_vectors: list[list[float]],
+        embedding_vectors: Sequence[list[float] | None],
         metadatas: list[dict] | None = None,
         ids: list[str] | None = None,
     ) -> list[DocDict]:
->>>>>>> 0607ad72
         if ids is None:
             ids = [uuid.uuid4().hex for _ in texts]
         if metadatas is None:
@@ -703,37 +649,6 @@
         )[::-1]
 
     @staticmethod
-<<<<<<< HEAD
-=======
-    def _get_vectorize_documents_to_insert(
-        texts: Iterable[str],
-        metadatas: list[dict] | None = None,
-        ids: list[str] | None = None,
-    ) -> list[DocDict]:
-        if ids is None:
-            ids = [uuid.uuid4().hex for _ in texts]
-        if metadatas is None:
-            metadatas = [{} for _ in texts]
-        documents_to_insert = [
-            {
-                "_id": b_id,
-                "$vectorize": b_txt,
-                "metadata": b_md,
-            }
-            for b_txt, b_id, b_md in zip(
-                texts,
-                ids,
-                metadatas,
-            )
-        ]
-        # make unique by id, keeping the last
-        return _unique_list(
-            documents_to_insert[::-1],
-            lambda document: document["_id"],
-        )[::-1]
-
-    @staticmethod
->>>>>>> 0607ad72
     def _get_missing_from_batch(
         document_batch: list[DocDict], insert_result: dict[str, Any]
     ) -> tuple[list[str], list[DocDict]]:
@@ -812,21 +727,14 @@
             )
         self.astra_env.ensure_db_setup()
 
-        embedding_vectors: Sequence[Optional[List[float]]]
+        embedding_vectors: Sequence[list[float] | None]
         if self.document_encoder.server_side_embeddings:
             embedding_vectors = [None for _ in list(texts)]
         else:
-<<<<<<< HEAD
             embedding_vectors = self.embedding.embed_documents(list(texts))  # type: ignore[union-attr]
         documents_to_insert = self._get_documents_to_insert(
             texts, embedding_vectors, metadatas, ids
         )
-=======
-            embedding_vectors = self._get_safe_embedding().embed_documents(list(texts))
-            documents_to_insert = self._get_documents_to_insert(
-                texts, embedding_vectors, metadatas, ids
-            )
->>>>>>> 0607ad72
 
         # perform an AstraPy insert_many, catching exceptions for overwriting docs
         ids_to_replace: list[int]
@@ -939,23 +847,14 @@
             )
         await self.astra_env.aensure_db_setup()
 
-        embedding_vectors: Sequence[Optional[List[float]]]
+        embedding_vectors: Sequence[list[float] | None]
         if self.document_encoder.server_side_embeddings:
             embedding_vectors = [None for _ in list(texts)]
         else:
-<<<<<<< HEAD
             embedding_vectors = await self.embedding.aembed_documents(list(texts))  # type: ignore[union-attr]
         documents_to_insert = self._get_documents_to_insert(
             texts, embedding_vectors, metadatas, ids
         )
-=======
-            embedding_vectors = await self._get_safe_embedding().aembed_documents(
-                list(texts)
-            )
-            documents_to_insert = self._get_documents_to_insert(
-                texts, embedding_vectors, metadatas, ids
-            )
->>>>>>> 0607ad72
 
         # perform an AstraPy insert_many, catching exceptions for overwriting docs
         ids_to_replace: list[int]
@@ -1161,26 +1060,13 @@
         Returns:
             The list of (Document, score, id), the most similar to the query.
         """
-<<<<<<< HEAD
 
         if self.document_encoder.server_side_embeddings:
-=======
-        if self._using_vectorize():
->>>>>>> 0607ad72
             return self._similarity_search_with_score_id_with_vectorize(
                 query=query,
                 k=k,
                 filter=filter,
             )
-<<<<<<< HEAD
-        else:
-            embedding_vector = self.embedding.embed_query(query)  # type: ignore[union-attr]
-            return self.similarity_search_with_score_id_by_vector(
-                embedding=embedding_vector,
-                k=k,
-                filter=filter,
-            )
-=======
 
         embedding_vector = self._get_safe_embedding().embed_query(query)
         return self.similarity_search_with_score_id_by_vector(
@@ -1188,7 +1074,6 @@
             k=k,
             filter=filter,
         )
->>>>>>> 0607ad72
 
     async def asimilarity_search_with_score_id(
         self,
@@ -1212,15 +1097,6 @@
                 k=k,
                 filter=filter,
             )
-<<<<<<< HEAD
-        else:
-            embedding_vector = await self.embedding.aembed_query(query)  # type: ignore[union-attr]
-            return await self.asimilarity_search_with_score_id_by_vector(
-                embedding=embedding_vector,
-                k=k,
-                filter=filter,
-            )
-=======
 
         embedding_vector = await self._get_safe_embedding().aembed_query(query)
         return await self.asimilarity_search_with_score_id_by_vector(
@@ -1228,7 +1104,6 @@
             k=k,
             filter=filter,
         )
->>>>>>> 0607ad72
 
     def similarity_search_with_score_by_vector(
         self,
@@ -1311,16 +1186,6 @@
                     filter=filter,
                 )
             ]
-<<<<<<< HEAD
-        else:
-            embedding_vector = self.embedding.embed_query(query)  # type: ignore[union-attr]
-            return self.similarity_search_by_vector(
-                embedding_vector,
-                k,
-                filter=filter,
-            )
-=======
->>>>>>> 0607ad72
 
         embedding_vector = self._get_safe_embedding().embed_query(query)
         return self.similarity_search_by_vector(
@@ -1360,16 +1225,6 @@
                     filter=filter,
                 )
             ]
-<<<<<<< HEAD
-        else:
-            embedding_vector = await self.embedding.aembed_query(query)  # type: ignore[union-attr]
-            return await self.asimilarity_search_by_vector(
-                embedding_vector,
-                k,
-                filter=filter,
-            )
-=======
->>>>>>> 0607ad72
 
         embedding_vector = await self._get_safe_embedding().aembed_query(query)
         return await self.asimilarity_search_by_vector(
@@ -1462,16 +1317,6 @@
                     filter=filter,
                 )
             ]
-<<<<<<< HEAD
-        else:
-            embedding_vector = self.embedding.embed_query(query)  # type: ignore[union-attr]
-            return self.similarity_search_with_score_by_vector(
-                embedding_vector,
-                k,
-                filter=filter,
-            )
-=======
->>>>>>> 0607ad72
 
         embedding_vector = self._get_safe_embedding().embed_query(query)
         return self.similarity_search_with_score_by_vector(
@@ -1510,15 +1355,6 @@
                     filter=filter,
                 )
             ]
-<<<<<<< HEAD
-        else:
-            embedding_vector = await self.embedding.aembed_query(query)  # type: ignore[union-attr]
-            return await self.asimilarity_search_with_score_by_vector(
-                embedding_vector,
-                k,
-                filter=filter,
-            )
-=======
 
         embedding_vector = await self._get_safe_embedding().aembed_query(query)
         return await self.asimilarity_search_with_score_by_vector(
@@ -1526,7 +1362,6 @@
             k,
             filter=filter,
         )
->>>>>>> 0607ad72
 
     def _run_mmr_query_by_sort(
         self,
@@ -1579,21 +1414,12 @@
         )
 
     def _get_mmr_hits(
-<<<<<<< HEAD
-        self,
-        embedding: List[float],
-        k: int,
-        lambda_mult: float,
-        prefetch_hits: List[DocDict],
-    ) -> List[Document]:
-=======
+        self,
         embedding: list[float],
         k: int,
         lambda_mult: float,
         prefetch_hits: list[DocDict],
-        content_field: str,
     ) -> list[Document]:
->>>>>>> 0607ad72
         mmr_chosen_indices = maximal_marginal_relevance(
             np.array(embedding, dtype=np.float32),
             [prefetch_hit["$vector"] for prefetch_hit in prefetch_hits],
@@ -1722,18 +1548,6 @@
                 lambda_mult=lambda_mult,
                 metadata_parameter=metadata_parameter,
             )
-<<<<<<< HEAD
-        else:
-            embedding_vector = self.embedding.embed_query(query)  # type: ignore[union-attr]
-            return self.max_marginal_relevance_search_by_vector(
-                embedding_vector,
-                k,
-                fetch_k,
-                lambda_mult=lambda_mult,
-                filter=filter,
-            )
-=======
->>>>>>> 0607ad72
 
         embedding_vector = self._get_safe_embedding().embed_query(query)
         return self.max_marginal_relevance_search_by_vector(
@@ -1783,17 +1597,6 @@
                 lambda_mult=lambda_mult,
                 metadata_parameter=metadata_parameter,
             )
-<<<<<<< HEAD
-        else:
-            embedding_vector = await self.embedding.aembed_query(query)  # type: ignore[union-attr]
-            return await self.amax_marginal_relevance_search_by_vector(
-                embedding_vector,
-                k,
-                fetch_k,
-                lambda_mult=lambda_mult,
-                filter=filter,
-            )
-=======
 
         embedding_vector = await self._get_safe_embedding().aembed_query(query)
         return await self.amax_marginal_relevance_search_by_vector(
@@ -1803,7 +1606,6 @@
             lambda_mult=lambda_mult,
             filter=filter,
         )
->>>>>>> 0607ad72
 
     @classmethod
     def _from_kwargs(
