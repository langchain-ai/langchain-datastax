--- conflicted
+++ resolved
@@ -77,12 +77,7 @@
     "ISC001", # Messes with the formatter
     "PLR09", # TODO: do we enforce these ones (complexity) ?
 
-<<<<<<< HEAD
-    "BLE001", # TODO
-=======
-    "PT011", # TODO
-    "PT012", # TODO
->>>>>>> 80a0b704
+
     "D101", # TODO
     "D417", # TODO
 
