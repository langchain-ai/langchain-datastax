[tool.poetry]
name = "langchain-astradb"
version = "0.3.5"
description = "An integration package connecting Astra DB and LangChain"
authors = []
readme = "README.md"
repository = "https://github.com/langchain-ai/langchain-datastax"
license = "MIT"

[tool.poetry.urls]
"Source Code" = "https://github.com/langchain-ai/langchain-datastax/tree/main/libs/astradb"

[tool.poetry.dependencies]
python = ">=3.8.1,<4.0"
langchain-core = ">=0.1.31,<0.3"
astrapy = "^1.4"
# Resolve numpy version for 3.8 to 3.12+
numpy = [
    { version = "^1.24.0", python = "<3.12" },
    { version = "^1.26.0", python = ">=3.12" },
]

[tool.poetry.group.test]
optional = true

[tool.poetry.group.test.dependencies]
pytest = "^7.3.0"
pytest-dotenv = "^0.5.2"
freezegun = "^1.2.2"
pytest-mock = "^3.10.0"
syrupy = "^4.0.2"
pytest-watcher = "^0.3.4"
pytest-asyncio = "^0.21.1"
langchain = { git = "https://github.com/langchain-ai/langchain.git", subdirectory = "libs/langchain" }
langchain-text-splitters = { git = "https://github.com/langchain-ai/langchain.git", subdirectory = "libs/text-splitters" }
langchain-core = { git = "https://github.com/langchain-ai/langchain.git", subdirectory = "libs/core" }

[tool.poetry.group.codespell]
optional = true

[tool.poetry.group.codespell.dependencies]
codespell = "^2.2.0"

[tool.poetry.group.test_integration]
optional = true

[tool.poetry.group.test_integration.dependencies]

[tool.poetry.group.lint]
optional = true

[tool.poetry.group.lint.dependencies]
ruff = "^0.6"

[tool.poetry.group.typing.dependencies]
mypy = "^0.991"
langchain-core = { git = "https://github.com/langchain-ai/langchain.git", subdirectory = "libs/core" }

[tool.poetry.group.dev]
optional = true

[tool.poetry.group.dev.dependencies]
langchain-core = { git = "https://github.com/langchain-ai/langchain.git", subdirectory = "libs/core" }

[tool.ruff.lint]
pydocstyle.convention = "google"
pep8-naming.classmethod-decorators = [
    "langchain_core.pydantic_v1.validator",
]
flake8-annotations.allow-star-arg-any = true
flake8-annotations.mypy-init-return = true
select = ["ALL"]
ignore = [
<<<<<<< HEAD
    "ANN", # Already checked by mypy
=======
    "C90", # Do we want to activate (complexity) ?
>>>>>>> 3348369c
    "COM812", # Messes with the formatter
    "ERA", # Do we want to activate (no commented code) ?
    "ISC001", # Messes with the formatter
    "PLR09", # TODO: do we enforce these ones (complexity) ?


    "D101", # TODO
    "D417", # TODO

]

[tool.ruff.lint.per-file-ignores]
"tests/*" = [
    "D",
    "S101",
    "SLF001",
    "T201",
    "PLR2004",
]
"scripts/*" = [
    "D",
    "T201",
]

[tool.mypy]
disallow_untyped_defs = "True"

[tool.coverage.run]
omit = ["tests/*"]

[build-system]
requires = ["poetry-core>=1.0.0"]
build-backend = "poetry.core.masonry.api"

[tool.pytest.ini_options]
# --strict-markers will raise errors on unknown marks.
# https://docs.pytest.org/en/7.1.x/how-to/mark.html#raising-errors-on-unknown-marks
#
# https://docs.pytest.org/en/7.1.x/reference/reference.html
# --strict-config       any warnings encountered while parsing the `pytest`
#                       section of the configuration file raise errors.
#
# https://github.com/tophat/syrupy
# --snapshot-warn-unused    Prints a warning on unused snapshots rather than fail the test suite.
addopts = "--snapshot-warn-unused --strict-markers --strict-config --durations=5 -vv"
# Registering custom markers.
# https://docs.pytest.org/en/7.1.x/example/markers.html#registering-markers
markers = [
  "requires: mark tests as requiring a specific library",
  "asyncio: mark tests as requiring asyncio",
  "compile: mark placeholder test used to compile integration tests without running them",
]
asyncio_mode = "auto"<|MERGE_RESOLUTION|>--- conflicted
+++ resolved
@@ -71,16 +71,11 @@
 flake8-annotations.mypy-init-return = true
 select = ["ALL"]
 ignore = [
-<<<<<<< HEAD
-    "ANN", # Already checked by mypy
-=======
     "C90", # Do we want to activate (complexity) ?
->>>>>>> 3348369c
     "COM812", # Messes with the formatter
     "ERA", # Do we want to activate (no commented code) ?
     "ISC001", # Messes with the formatter
     "PLR09", # TODO: do we enforce these ones (complexity) ?
-
 
     "D101", # TODO
     "D417", # TODO
